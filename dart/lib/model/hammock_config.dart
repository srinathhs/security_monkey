import 'package:hammock/hammock.dart';
import 'package:angular/angular.dart';

import 'network_whitelist_entry.dart';
import 'Account.dart';
import 'Issue.dart';
import 'Item.dart';
import 'Revision.dart';
import 'RevisionComment.dart';
import 'ItemComment.dart';
import 'UserSetting.dart';
import 'ignore_entry.dart';
<<<<<<< HEAD

@MirrorsUsed(
        targets: const[
            Account, IgnoreEntry, Issue,
            Item, ItemComment, NetworkWhitelistEntry,
            Revision, RevisionComment, UserSetting],
        override: '*')
import 'dart:mirrors';

=======
import 'auditorsetting.dart';
>>>>>>> f939dba7
import 'package:security_monkey/util/constants.dart';

final serializeAWSAccount = serializer("accounts", ["id", "active", "third_party", "name", "s3_name", "number", "notes"]);
final serializeIssue = serializer("issues", ["id", "score", "issue", "notes", "justified", "justified_user", "justification", "justified_date", "item_id"]);
final serializeRevision = serializer("revisions", ["id", "item_id", "config", "active", "date_created", "diff_html"]);
final serializeItem = serializer("items", ["id", "technology", "region", "account", "name"]);
final serializeRevisionComment = serializer("comments", ["text"]);
final serializeItemComment = serializer("comments", ["text"]);
final serializeUserSetting = serializer("settings", ["daily_audit_email", "change_report_setting", "accounts"]);
final serializeNetworkWhitelistEntry = serializer("whitelistcidrs", ["id", "name", "notes", "cidr"]);
final serializeIgnoreListEntry = serializer("ignorelistentries", ["id", "prefix", "notes", "technology"]);
final serializeAuditorSettingEntry = serializer("auditorsettings", ["account", "technology", "issue", "count", "disabled", "id"]);

createHammockConfig(Injector inj) {
    return new HammockConfig(inj)
            ..set({
                "whitelistcidrs": {
                    "type": NetworkWhitelistEntry,
                    "serializer": serializeNetworkWhitelistEntry,
                    "deserializer": {
                        "query": deserializeNetworkWhitelistEntry
                    }
                },
                "ignorelistentries": {
                    "type": IgnoreEntry,
                    "serializer": serializeIgnoreListEntry,
                    "deserializer": {
                        "query": deserializeIgnoreListEntry
                    }
                },
                "auditorsettings": {
                    "type": AuditorSetting,
                    "serializer": serializeAuditorSettingEntry,
                    "deserializer": {
                        "query": deserializeAuditorSettingEntry
                    }
                },
                "accounts": {
                    "type": Account,
                    "serializer": serializeAWSAccount,
                    "deserializer": {
                        "query": deserializeAWSAccount
                    }
                },
                "issues": {
                    "type": Issue,
                    "serializer": serializeIssue,
                    "deserializer": {
                        "query": deserializeIssue
                    }
                },
                "revisions": {
                    "type": Revision,
                    "serializer": serializeRevision,
                    "deserializer": {
                        "query": deserializeRevision
                    }
                },
                "revision_comments": {
                    "type": RevisionComment,
                    "serializer": serializeRevisionComment,
                    "deserializer": {
                        "query": deserializeRevisionComment
                    }
                },
                "items": {
                    "type": Item,
                    "serializer": serializeItem,
                    "deserializer": {
                        "query": deserializeItem
                    }
                },
                "item_comments": {
                    "type": ItemComment,
                    "serializer": serializeItemComment,
                    "deserializer": {
                        "query": deserializeItemComment
                    }
                },
                "settings": {
                    "type": UserSetting,
                    "serializer": serializeUserSetting,
                    "deserializer": {
                        "query": deserializeUserSetting
                    }
                }
            })
            ..urlRewriter.baseUrl = '$API_HOST'
            ..requestDefaults.withCredentials = true
            ..documentFormat = new JsonApiOrgFormat();
}

serializer(type, attrs) {
    return (obj) {
        final m = reflect(obj);

        final id = m.getField(#id).reflectee;
        final content = attrs.fold({}, (res, attr) {
            res[attr] = m.getField(new Symbol(attr)).reflectee;
            return res;
        });

        return resource(type, id, content);
    };
}

deserializeAWSAccount(r) => new Account.fromMap(r.content);
deserializeIssue(r) => new Issue.fromMap(r.content);
deserializeRevision(r) => new Revision.fromMap(r.content);
deserializeItem(r) => new Item.fromMap(r.content);
deserializeRevisionComment(r) => new RevisionComment.fromMap(r.content);
deserializeItemComment(r) => new ItemComment.fromMap(r.content);
deserializeUserSetting(r) => new UserSetting.fromMap(r.content);
deserializeNetworkWhitelistEntry(r) => new NetworkWhitelistEntry.fromMap(r.content);
deserializeIgnoreListEntry(r) => new IgnoreEntry.fromMap(r.content);
deserializeAuditorSettingEntry(r) => new AuditorSetting.fromMap(r.content);

class JsonApiOrgFormat extends JsonDocumentFormat {
    resourceToJson(Resource res) {
        return res.content;
    }

    Resource jsonToResource(type, json) {
        return resource(type, json["id"], json);
    }

    QueryResult<Resource> jsonToManyResources(type, json) {
        Map pagination = {};
        for (var key in json.keys) {
            if (key != 'items') {
                pagination[key] = json[key];
            }
        }

        if (json.containsKey('items')) {
            json[type] = json['items'];
        }
        return new QueryResult(json[type].map((r) => resource(type, r["id"], r)).toList(), pagination);
    }
}<|MERGE_RESOLUTION|>--- conflicted
+++ resolved
@@ -3,6 +3,7 @@
 
 import 'network_whitelist_entry.dart';
 import 'Account.dart';
+import 'auditorsetting.dart';
 import 'Issue.dart';
 import 'Item.dart';
 import 'Revision.dart';
@@ -10,7 +11,6 @@
 import 'ItemComment.dart';
 import 'UserSetting.dart';
 import 'ignore_entry.dart';
-<<<<<<< HEAD
 
 @MirrorsUsed(
         targets: const[
@@ -20,9 +20,6 @@
         override: '*')
 import 'dart:mirrors';
 
-=======
-import 'auditorsetting.dart';
->>>>>>> f939dba7
 import 'package:security_monkey/util/constants.dart';
 
 final serializeAWSAccount = serializer("accounts", ["id", "active", "third_party", "name", "s3_name", "number", "notes"]);
