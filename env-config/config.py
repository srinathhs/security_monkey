#     Copyright 2014 Netflix, Inc.
#
#     Licensed under the Apache License, Version 2.0 (the "License");
#     you may not use this file except in compliance with the License.
#     You may obtain a copy of the License at
#
#         http://www.apache.org/licenses/LICENSE-2.0
#
#     Unless required by applicable law or agreed to in writing, software
#     distributed under the License is distributed on an "AS IS" BASIS,
#     WITHOUT WARRANTIES OR CONDITIONS OF ANY KIND, either express or implied.
#     See the License for the specific language governing permissions and
#     limitations under the License.
# Insert any config items here.
# This will be fed into Flask/SQLAlchemy inside security_monkey/__init__.py

LOG_CFG = {
    'version': 1,
    'disable_existing_loggers': False,
    'formatters': {
        'standard': {
            'format': '%(asctime)s %(levelname)s: %(message)s '
                '[in %(pathname)s:%(lineno)d]'
        }
    },
    'handlers': {
        'file': {
            # 'class': 'logging.handlers.RotatingFileHandler',
            'class': 'logging.handlers.GroupWriteRotatingFileHandler',
            'level': 'DEBUG',
            'formatter': 'standard',
            'filename': '/var/log/security_monkey/securitymonkey.log',
            'maxBytes': 10485760,
            'backupCount': 100,
            'encoding': 'utf8'
        },
        'console': {
            'class': 'logging.StreamHandler',
            'level': 'DEBUG',
            'formatter': 'standard',
            'stream': 'ext://sys.stdout'
        }
    },
    'loggers': {
        'security_monkey': {
            'handlers': ['file', 'console'],
            'level': 'WARN'
        },
        'apscheduler': {
            'handlers': ['file', 'console'],
            'level': 'INFO'
        }
    }
}

# If this Monkey is watching AWS Govcloud, set this to TRUE.
# Best practice will only allow Govcloud Accounts to watch other Govcloud Accounts
# and Commercial Accounts to watch Commercial Accounts. They should not mix.

<<<<<<< HEAD
AWS_GOVCLOUD = False
=======
AWS_GOVCLOUD = True
>>>>>>> 61e85303

SQLALCHEMY_DATABASE_URI = 'postgresql://securitymonkeyuser:securitymonkeypassword@localhost:5432/secmonkey'

SQLALCHEMY_POOL_SIZE = 50
SQLALCHEMY_MAX_OVERFLOW = 15
ENVIRONMENT = 'ec2'
USE_ROUTE53 = False
FQDN = 'ec2-XX-XXX-XXX-XXX.compute-1.amazonaws.com'
API_PORT = '5000'
WEB_PORT = '443'
WEB_PATH = '/static/ui.html'
FRONTED_BY_NGINX = True
NGINX_PORT = '443'
BASE_URL = 'https://{}/'.format(FQDN)

SECRET_KEY = '<INSERT_RANDOM_STRING_HERE>'

MAIL_DEFAULT_SENDER = 'securitymonkey@example.com'
SECURITY_REGISTERABLE = False
SECURITY_CONFIRMABLE = False
SECURITY_RECOVERABLE = False
SECURITY_PASSWORD_HASH = 'bcrypt'
SECURITY_PASSWORD_SALT = '<INSERT_RANDOM_STRING_HERE>'
SECURITY_TRACKABLE = True

SECURITY_POST_LOGIN_VIEW = BASE_URL
SECURITY_POST_REGISTER_VIEW = BASE_URL
SECURITY_POST_CONFIRM_VIEW = BASE_URL
SECURITY_POST_RESET_VIEW = BASE_URL
SECURITY_POST_CHANGE_VIEW = BASE_URL

# This address gets all change notifications (i.e. 'securityteam@example.com')
SECURITY_TEAM_EMAIL = []

# These are only required if using SMTP instead of SES
EMAILS_USE_SMTP = False     # Otherwise, Use SES
SES_REGION = 'us-east-1'
MAIL_SERVER = 'smtp.example.com'
MAIL_PORT = 465
MAIL_USE_SSL = True
MAIL_USERNAME = 'username'
MAIL_PASSWORD = 'password'

WTF_CSRF_ENABLED = True
WTF_CSRF_SSL_STRICT = True # Checks Referer Header. Set to False for API access.
WTF_CSRF_METHODS = ['DELETE', 'POST', 'PUT', 'PATCH']

# "NONE", "SUMMARY", or "FULL"
SECURITYGROUP_INSTANCE_DETAIL = 'FULL'

# Threads used by the scheduler.
# You will likely need at least one core thread for every account being monitored.
CORE_THREADS = 25
MAX_THREADS = 30

# SSO SETTINGS:
ACTIVE_PROVIDERS = []  # "ping", "google" or "onelogin"

PING_NAME = ''  # Use to override the Ping name in the UI.
PING_REDIRECT_URI = "{BASE}api/1/auth/ping".format(BASE=BASE_URL)
PING_CLIENT_ID = ''  # Provided by your administrator
PING_AUTH_ENDPOINT = ''  # Often something ending in authorization.oauth2
PING_ACCESS_TOKEN_URL = ''  # Often something ending in token.oauth2
PING_USER_API_URL = ''  # Often something ending in idp/userinfo.openid
PING_JWKS_URL = ''  # Often something ending in JWKS
PING_SECRET = ''  # Provided by your administrator
PING_DEFAULT_ROLE = 'View'

GOOGLE_CLIENT_ID = ''
GOOGLE_AUTH_ENDPOINT = ''
GOOGLE_SECRET = ''
# GOOGLE_HOSTED_DOMAIN = 'example.com' # Verify that token issued by comes from domain
GOOGLE_DEFAULT_ROLE = 'View'

ONELOGIN_APP_ID = '<APP_ID>'  # OneLogin App ID provider by your administrator
ONELOGIN_EMAIL_FIELD = 'User.email'  # SAML attribute used to provide email address
ONELOGIN_DEFAULT_ROLE = 'View'  # Default RBAC when user doesn't already exist
ONELOGIN_HTTPS = True  # If using HTTPS strict mode will check the requests are HTTPS
ONELOGIN_SETTINGS = {
    # If strict is True, then the Python Toolkit will reject unsigned
    # or unencrypted messages if it expects them to be signed or encrypted.
    # Also it will reject the messages if the SAML standard is not strictly
    # followed. Destination, NameId, Conditions ... are validated too.
    "strict": True,

    # Enable debug mode (outputs errors).
    "debug": True,

    # Service Provider Data that we are deploying.
    "sp": {
        # Identifier of the SP entity  (must be a URI)
        "entityId": "{BASE}metadata/".format(BASE=BASE_URL),
        # Specifies info about where and how the <AuthnResponse> message MUST be
        # returned to the requester, in this case our SP.
        "assertionConsumerService": {
            # URL Location where the <Response> from the IdP will be returned
            "url": "{BASE}api/1/auth/onelogin?acs".format(BASE=BASE_URL),
            # SAML protocol binding to be used when returning the <Response>
            # message. OneLogin Toolkit supports this endpoint for the
            # HTTP-POST binding only.
            "binding": "urn:oasis:names:tc:SAML:2.0:bindings:HTTP-POST"
        },
        # If you need to specify requested attributes, set a
        # attributeConsumingService. nameFormat, attributeValue and
        # friendlyName can be omitted
        #"attributeConsumingService": {
        #        "ServiceName": "SP test",
        #        "serviceDescription": "Test Service",
        #        "requestedAttributes": [
        #            {
        #                "name": "",
        #                "isRequired": False,
        #                "nameFormat": "",
        #                "friendlyName": "",
        #                "attributeValue": ""
        #            }
        #        ]
        #},
        # Specifies info about where and how the <Logout Response> message MUST be
        # returned to the requester, in this case our SP.
        "singleLogoutService": {
            # URL Location where the <Response> from the IdP will be returned
            "url": "{BASE}api/1/auth/onelogin?sls".format(BASE=BASE_URL),
            # SAML protocol binding to be used when returning the <Response>
            # message. OneLogin Toolkit supports the HTTP-Redirect binding
            # only for this endpoint.
            "binding": "urn:oasis:names:tc:SAML:2.0:bindings:HTTP-Redirect"
        },
        # Specifies the constraints on the name identifier to be used to
        # represent the requested subject.
        # Take a look on src/onelogin/saml2/constants.py to see the NameIdFormat that are supported.
        "NameIDFormat": "urn:oasis:names:tc:SAML:1.1:nameid-format:unspecified",
        # Usually x509cert and privateKey of the SP are provided by files placed at
        # the certs folder. But we can also provide them with the following parameters
        "x509cert": "",
        "privateKey": ""
    },

    # Identity Provider Data that we want connected with our SP.
    "idp": {
        # Identifier of the IdP entity  (must be a URI)
        "entityId": "https://app.onelogin.com/saml/metadata/{APP_ID}".format(APP_ID=ONELOGIN_APP_ID),
        # SSO endpoint info of the IdP. (Authentication Request protocol)
        "singleSignOnService": {
            # URL Target of the IdP where the Authentication Request Message
            # will be sent.
            "url": "https://app.onelogin.com/trust/saml2/http-post/sso/{APP_ID}".format(APP_ID=ONELOGIN_APP_ID),
            # SAML protocol binding to be used when returning the <Response>
            # message. OneLogin Toolkit supports the HTTP-Redirect binding
            # only for this endpoint.
            "binding": "urn:oasis:names:tc:SAML:2.0:bindings:HTTP-Redirect"
        },
        # SLO endpoint info of the IdP.
        "singleLogoutService": {
            # URL Location of the IdP where SLO Request will be sent.
            "url": "https://app.onelogin.com/trust/saml2/http-redirect/slo/{APP_ID}".format(APP_ID=ONELOGIN_APP_ID),
            # SAML protocol binding to be used when returning the <Response>
            # message. OneLogin Toolkit supports the HTTP-Redirect binding
            # only for this endpoint.
            "binding": "urn:oasis:names:tc:SAML:2.0:bindings:HTTP-Redirect"
        },
        # Public x509 certificate of the IdP
        "x509cert": "<ONELOGIN_APP_CERT>"
    }
}

from datetime import timedelta
PERMANENT_SESSION_LIFETIME=timedelta(minutes=60)
SESSION_REFRESH_EACH_REQUEST=True
SESSION_COOKIE_SECURE=True
SESSION_COOKIE_HTTPONLY=True
PREFERRED_URL_SCHEME='https'

REMEMBER_COOKIE_DURATION=timedelta(minutes=60)  # Can make longer if you want remember_me to be useful.
REMEMBER_COOKIE_SECURE=True
REMEMBER_COOKIE_HTTPONLY=True

# Apscheduler Configurations
# Length of time, in seconds, before a scheduled job is cancelled due to thread contention or other issues
MISFIRE_GRACE_TIME=30
# Delay, in seconds, until reporter starts
REPORTER_START_DELAY=10

# JIRA Settings
# Verify JIRA SSL certs - useful for testing on JIRA sandbox server
JIRA_SSL_VERIFY = True
JIRA_OPEN = 'Open' # Opened ticket JIRA transition name (e.g. 'Open', 'To Do')
JIRA_CLOSED = 'Closed' # Closed ticket JIRA transition name (e.g. 'Closed', 'Done')<|MERGE_RESOLUTION|>--- conflicted
+++ resolved
@@ -57,11 +57,8 @@
 # Best practice will only allow Govcloud Accounts to watch other Govcloud Accounts
 # and Commercial Accounts to watch Commercial Accounts. They should not mix.
 
-<<<<<<< HEAD
-AWS_GOVCLOUD = False
-=======
 AWS_GOVCLOUD = True
->>>>>>> 61e85303
+
 
 SQLALCHEMY_DATABASE_URI = 'postgresql://securitymonkeyuser:securitymonkeypassword@localhost:5432/secmonkey'
 
