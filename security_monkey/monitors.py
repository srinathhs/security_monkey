--- conflicted
+++ resolved
@@ -16,21 +16,15 @@
     def __init__(self, watcher_class, accounts, debug=False):
         self.watcher = watcher_class(accounts=accounts, debug=debug)
         self.auditors = []
-<<<<<<< HEAD
         self.audit_tier = 0
-=======
->>>>>>> d54af804
+
         for auditor_class in auditor_registry[self.watcher.index]:
             self.auditors.append(auditor_class(accounts=accounts, debug=debug))
 
 def get_monitors(accounts, monitor_names, debug=False):
     """
-<<<<<<< HEAD
-    Returns a list of monitors which apply to one or more of the accounts.
-=======
     Returns a list of monitors in the correct audit order which apply to one or
     more of the accounts.
->>>>>>> d54af804
     """
     requested_mons = []
     for monitor_name in monitor_names:
@@ -39,8 +33,6 @@
         requested_mons.append(monitor)
 
     return requested_mons
-
-<<<<<<< HEAD
 
 def get_monitors_and_dependencies(accounts, monitor_names, debug=False):
     """
@@ -57,14 +49,11 @@
 
     return requested_mons
 
-=======
->>>>>>> d54af804
 def all_monitors(accounts, debug=False):
     """
     Returns a list of all monitors in the correct audit order which apply to one
     or more of the accounts.
     """
-<<<<<<< HEAD
     monitor_dict = {}
 
     for watcher_class in watcher_registry.itervalues():
@@ -118,13 +107,4 @@
                 if support_index in monitor_names and mon.watcher.index not in monitor_names:
                     monitor_names.append(mon.watcher.index)
 
-    return monitor_names
-=======
-    monitors = []
-
-    for watcher_class in watcher_registry.itervalues():
-        monitor = Monitor(watcher_class, accounts, debug)
-        monitors.append(monitor)
-
-    return monitors
->>>>>>> d54af804
+    return monitor_names