--- conflicted
+++ resolved
@@ -13,11 +13,7 @@
 from sqlalchemy.exc import OperationalError, InvalidRequestError, StatementError
 
 from security_monkey.datastore import Account, clear_old_exceptions, store_exception
-<<<<<<< HEAD
 from security_monkey.monitors import get_monitors, get_monitors_and_dependencies
-=======
-from security_monkey.monitors import get_monitors
->>>>>>> d54af804
 from security_monkey.reporter import Reporter
 
 from security_monkey import app, db, jirasync
@@ -49,16 +45,10 @@
 
     audit_changes(accounts, monitor_names, False, debug)
     db.session.close()
-<<<<<<< HEAD
+
 
 def audit_changes(accounts, monitor_names, send_report, debug=True):
     monitors = get_monitors_and_dependencies(accounts, monitor_names, debug)
-=======
-
-
-def audit_changes(accounts, monitor_names, send_report, debug=True):
-    monitors = get_monitors(accounts, monitor_names, debug)
->>>>>>> d54af804
     for monitor in monitors:
         _audit_changes(monitor.auditors, send_report, debug)
 
@@ -123,11 +113,8 @@
             auditors = []
             for monitor in rep.get_watchauditors(account):
                 auditors.extend(monitor.auditors)
-<<<<<<< HEAD
-            scheduler.add_cron_job(audit_changes, hour=10, day_of_week="mon-fri", args=[auditors, True])
-=======
             scheduler.add_cron_job(_audit_changes, hour=10, day_of_week="mon-fri", args=[auditors, True])
->>>>>>> d54af804
+
 
         # Clear out old exceptions:
         scheduler.add_cron_job(_clear_old_exceptions, hour=3, minute=0)
